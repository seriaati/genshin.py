"""ZZZ sticky notes (real-time notes) models."""

import datetime
import enum
import typing

import pydantic

from genshin.models.model import Aliased, APIModel

__all__ = ("BatteryCharge", "VideoStoreState", "ZZZEngagement", "ZZZNotes")


class VideoStoreState(enum.Enum):
    """Video store management state."""

    REVENUE_AVAILABLE = "SaleStateDone"
    WAITING_TO_OPEN = "SaleStateNo"
    CURRENTLY_OPEN = "SaleStateDoing"


class BatteryCharge(APIModel):
    """ZZZ battery charge model."""

    current: int
    max: int
    seconds_till_full: int = Aliased("restore")

    @property
    def is_full(self) -> bool:
        """Check if the energy is full."""
        return self.current == self.max

    @property
    def full_datetime(self) -> datetime.datetime:
        """Get the datetime when the energy will be full."""
        return datetime.datetime.now().astimezone() + datetime.timedelta(seconds=self.seconds_till_full)

    @pydantic.model_validator(mode="before")
    def __unnest_progress(cls, values: dict[str, typing.Any]) -> dict[str, typing.Any]:
        return {**values, **values.pop("progress", {})}


class ZZZEngagement(APIModel):
    """ZZZ engagement model."""

    current: int
    max: int


class BountyCommission(APIModel):
    """Bounty commission progress model."""

    cur_completed: int = Aliased("num")
    total: int
    refresh_time: datetime.timedelta

    @property
    def completed(self) -> bool:
        """Whether the bounty commissions are completed."""
        return self.cur_completed == self.total

    @property
    def reset_datetime(self) -> datetime.datetime:
        """The datetime when the bounty commission will be reset."""
        return datetime.datetime.now().astimezone() + self.refresh_time


class SurveyPoints(APIModel):
    """ZZZ sticky notes, Hollow Zero investigation points model."""

    num: int
    total: int
    is_max_level: bool  # Not sure what this means


class HollowZero(APIModel):
    """Hollow Zero in ZZZ sticky notes model."""

    bounty_commission: typing.Optional[BountyCommission] = None
    investigation_point: typing.Optional[SurveyPoints] = Aliased("survey_points", default=None)

class WeeklyTask(APIModel):
    """ZZZ sticky notes, Weekly task model."""

    cur_point: int
    max_point: int
    seconds_till_reset: int = Aliased("refresh_time")

    @property
    def is_full_completed(self) -> bool:
        """Check if the tasks is full completed."""
        return self.cur_point >= self.max_point

    @property
    def reset_datetime(self) -> datetime.datetime:
        """Get the datetime when the tasks will be reset."""
        return datetime.datetime.now().astimezone() + datetime.timedelta(seconds=self.seconds_till_reset)

class WeeklyTask(APIModel):
    """ZZZ sticky notes, Weekly task model."""

    cur_point: int
    max_point: int
    refresh_time: datetime.timedelta

    @property
    def completed(self) -> bool:
        """Whether the weekly tasks is full completed."""
        return self.cur_point >= self.max_point

    @property
    def reset_datetime(self) -> datetime.datetime:
        """The datetime when the weekly tasks will be reset."""
        return datetime.datetime.now().astimezone() + self.refresh_time


class ZZZNotes(APIModel):
    """Zenless Zone Zero sticky notes model."""

    battery_charge: BatteryCharge = Aliased("energy")
    engagement: ZZZEngagement = Aliased("vitality")
    scratch_card_completed: bool = Aliased("card_sign")
    video_store_state: VideoStoreState
    hollow_zero: HollowZero
<<<<<<< HEAD
    weekly_task: WeeklyTask
=======
    weekly_task: typing.Optional[WeeklyTask] = None
>>>>>>> 703db613

    @pydantic.field_validator("scratch_card_completed", mode="before")
    def __transform_value(cls, v: typing.Literal["CardSignDone", "CardSignNotDone"]) -> bool:
        return v == "CardSignDone"

    @pydantic.model_validator(mode="before")
    def __unnest_value(cls, values: dict[str, typing.Any]) -> dict[str, typing.Any]:
        if "video_store_state" not in values:
            values["video_store_state"] = values["vhs_sale"]["sale_state"]
        if "hollow_zero" not in values:
            values["hollow_zero"] = {
                "bounty_commission": values["bounty_commission"],
                "survey_points": values["survey_points"],
            }
        return values<|MERGE_RESOLUTION|>--- conflicted
+++ resolved
@@ -83,20 +83,6 @@
 class WeeklyTask(APIModel):
     """ZZZ sticky notes, Weekly task model."""
 
-    cur_point: int
-    max_point: int
-    seconds_till_reset: int = Aliased("refresh_time")
-
-    @property
-    def is_full_completed(self) -> bool:
-        """Check if the tasks is full completed."""
-        return self.cur_point >= self.max_point
-
-    @property
-    def reset_datetime(self) -> datetime.datetime:
-        """Get the datetime when the tasks will be reset."""
-        return datetime.datetime.now().astimezone() + datetime.timedelta(seconds=self.seconds_till_reset)
-
 class WeeklyTask(APIModel):
     """ZZZ sticky notes, Weekly task model."""
 
@@ -123,11 +109,7 @@
     scratch_card_completed: bool = Aliased("card_sign")
     video_store_state: VideoStoreState
     hollow_zero: HollowZero
-<<<<<<< HEAD
-    weekly_task: WeeklyTask
-=======
     weekly_task: typing.Optional[WeeklyTask] = None
->>>>>>> 703db613
 
     @pydantic.field_validator("scratch_card_completed", mode="before")
     def __transform_value(cls, v: typing.Literal["CardSignDone", "CardSignNotDone"]) -> bool:
