--- conflicted
+++ resolved
@@ -8,18 +8,7 @@
 
 from ..character import ZZZPartialAgent
 
-<<<<<<< HEAD
-__all__ = (
-    "HIACoin",
-    "ZZZBaseBangboo",
-    "ZZZStats",
-    "ZZZUserStats",
-    "ZZZCatNote",
-    "ZZZGameData"
-)
-=======
 __all__ = ("HIACoin", "ZZZBaseBangboo", "ZZZCatNote", "ZZZGameData", "ZZZMedal", "ZZZStats", "ZZZUserStats")
->>>>>>> 70439640
 
 
 class HIACoin(APIModel):
@@ -46,26 +35,6 @@
         cls, v: typing.List[typing.Dict[str, typing.Any]]
     ) -> typing.Optional[typing.Dict[str, typing.Any]]:
         return v[0] if v else None
-
-class ZZZCatNote(APIModel):
-    """ZZZ Cat note model."""
-
-    icon: str
-    id: int
-    is_lock: bool
-    name: str
-    num: int
-    total: int
-
-class ZZZGameData(APIModel):
-    """ZZZ game data model."""
-
-    personal_title: str
-    title_main_color: str
-    title_bottom_color: str
-    title_bg_url: str
-    medal_list: typing.Sequence[str]
-    card_url: str
 
 class ZZZCatNote(APIModel):
     """ZZZ Cat note model."""
