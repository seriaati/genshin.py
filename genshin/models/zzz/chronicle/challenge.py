import datetime
import typing

import pydantic

from genshin.models.model import Aliased, APIModel, DateTimeField
from genshin.models.zzz.character import ZZZElementType

__all__ = (
    "ShiyuDefense",
    "ShiyuDefenseBangboo",
    "ShiyuDefenseBuff",
    "ShiyuDefenseCharacter",
    "ShiyuDefenseFloor",
    "ShiyuDefenseMonster",
    "ShiyuDefenseNode",
)


class ShiyuDefenseBangboo(APIModel):
    """Shiyu Defense bangboo model."""

    id: int
    rarity: typing.Literal["S", "A"]
    level: int

    @property
    def icon(self) -> str:
        return f"https://act-webstatic.hoyoverse.com/game_record/zzz/bangboo_square_avatar/bangboo_square_avatar_{self.id}.png"


class ShiyuDefenseCharacter(APIModel):
    """Shiyu Defense character model."""

    id: int
    level: int
    rarity: typing.Literal["S", "A"]
    element: ZZZElementType = Aliased("element_type")

    @property
    def icon(self) -> str:
        return (
            f"https://act-webstatic.hoyoverse.com/game_record/zzz/role_square_avatar/role_square_avatar_{self.id}.png"
        )


class ShiyuDefenseBuff(APIModel):
    """Shiyu Defense buff model."""

    name: str = Aliased("title")
    description: str = Aliased("text")


class ShiyuDefenseMonster(APIModel):
    """Shiyu Defense monster model."""

    id: int
    name: str
<<<<<<< HEAD
    weakness: typing.Optional[ZZZElementType] = Aliased("weak_element_type")
    level: int

    @pydantic.field_validator("weakness", mode="before")
    @classmethod
    def __parse_weakness(cls, value: int) -> typing.Optional[ZZZElementType]:
        if value == 0:
            return None
        return ZZZElementType(value)
=======
    weakness: typing.Union[ZZZElementType, int] = Aliased("weak_element_type")
    level: int

    @pydantic.validator("weakness", pre=True)
    def __convert_weakness(cls, v: int) -> typing.Union[ZZZElementType, int]:
        try:
            return ZZZElementType(v)
        except ValueError:
            return v
>>>>>>> cfa263c2


class ShiyuDefenseNode(APIModel):
    """Shiyu Defense node model."""

    characters: list[ShiyuDefenseCharacter] = Aliased("avatars")
    bangboo: ShiyuDefenseBangboo = Aliased("buddy")
    recommended_elements: list[ZZZElementType] = Aliased("element_type_list")
    enemies: list[ShiyuDefenseMonster] = Aliased("monster_info")

    @pydantic.field_validator("enemies", mode="before")
    @classmethod
    def __convert_enemies(
        cls, value: dict[typing.Literal["level", "list"], typing.Any]
    ) -> list[ShiyuDefenseMonster]:
        level = value["level"]
        result: list[ShiyuDefenseMonster] = []
        for monster in value["list"]:
            monster["level"] = level
            result.append(ShiyuDefenseMonster(**monster))
        return result


class ShiyuDefenseFloor(APIModel):
    """Shiyu Defense floor model."""

    index: int = Aliased("layer_index")
    rating: typing.Literal["S", "A", "B"]
    id: int = Aliased("layer_id")
    buffs: list[ShiyuDefenseBuff]
    node_1: ShiyuDefenseNode
    node_2: ShiyuDefenseNode
    challenge_time: DateTimeField = Aliased("floor_challenge_time")
    name: str = Aliased("zone_name")

    @pydantic.field_validator("challenge_time", mode="before")
    @classmethod
    def __parse_datetime(cls, value: typing.Mapping[str, typing.Any]) -> typing.Optional[DateTimeField]:
        if value:
            return datetime.datetime(**value)
        return None


class ShiyuDefense(APIModel):
    """ZZZ Shiyu Defense model."""

    schedule_id: int
    begin_time: typing.Optional[DateTimeField] = Aliased("hadal_begin_time")
    end_time: typing.Optional[DateTimeField] = Aliased("hadal_end_time")
    has_data: bool
    ratings: typing.Mapping[typing.Literal["S", "A", "B"], int] = Aliased("rating_list")
    floors: list[ShiyuDefenseFloor] = Aliased("all_floor_detail")
    fastest_clear_time: int = Aliased("fast_layer_time")
    """Fastest clear time this season in seconds."""
    max_floor: int = Aliased("max_layer")

    @pydantic.field_validator("begin_time", "end_time", mode="before")
    @classmethod
    def __parse_datetime(cls, value: typing.Mapping[str, typing.Any]) -> typing.Optional[DateTimeField]:
        if value:
            return datetime.datetime(**value)
        return None

    @pydantic.field_validator("ratings", mode="before")
    @classmethod
    def __convert_ratings(
        cls, v: list[dict[typing.Literal["times", "rating"], typing.Any]]
    ) -> typing.Mapping[typing.Literal["S", "A", "B"], int]:
        return {d["rating"]: d["times"] for d in v}<|MERGE_RESOLUTION|>--- conflicted
+++ resolved
@@ -56,17 +56,6 @@
 
     id: int
     name: str
-<<<<<<< HEAD
-    weakness: typing.Optional[ZZZElementType] = Aliased("weak_element_type")
-    level: int
-
-    @pydantic.field_validator("weakness", mode="before")
-    @classmethod
-    def __parse_weakness(cls, value: int) -> typing.Optional[ZZZElementType]:
-        if value == 0:
-            return None
-        return ZZZElementType(value)
-=======
     weakness: typing.Union[ZZZElementType, int] = Aliased("weak_element_type")
     level: int
 
@@ -76,7 +65,6 @@
             return ZZZElementType(v)
         except ValueError:
             return v
->>>>>>> cfa263c2
 
 
 class ShiyuDefenseNode(APIModel):
