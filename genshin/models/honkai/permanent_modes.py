import re
from datetime import datetime
<<<<<<< HEAD
from typing import List, Literal, Optional
=======
from typing import List, Literal
>>>>>>> 99a620ea

from genshin import models
from genshin.models.honkai import base
from pydantic import Field, validator

__all__ = [
    "Boss",
    "ELF",
    "OldAbyss",
    "SuperstringAbyss",
    "MemorialBattle",
    "MemorialArena",
    "ElysianRealm",
]

# TODO: decide on whether to keep or not; if so, move to constants?
REMEMBRANCE_SIGILS = {
    119301: ("The MOTH Insignia", 1),
    119302: ("Home Lost", 1),
    119303: ("False Hope", 1),
    119304: ("Tin Flask", 1),
    119305: ("Ruined Legacy", 1),
    119306: ("Burden", 2),
    119307: ("Gold Goblet", 2),
    119308: ("Mad King's Mask", 2),
    119309: ("Light as a Bodhi Leaf", 2),
    119310: ("Forget-Me-Not", 2),
    119311: ("Forbidden Seed", 2),
    119312: ("Memory", 2),
    119313: ("Crystal Rose", 2),
    119314: ("Abandoned", 3),
    119315: ("Good Old Days", 3),
    119316: ("Shattered Shackles", 3),
    119317: ("Heavy as a Million Lives", 3),
    119318: ("Stained Sakura", 3),
    119319: ("The First Scale", 3),
    119320: ("Resolve", 3),
    119321: ("Thorny Crown", 3),
    # Probably ~10 more over the game's lifetime
}


# GENERIC


def _prettify_competitive_tier(tier: int) -> str:
    """Turn the tier returned by the API into the respective tier name displayed in-game"""
    return ["Basic", "Elites", "Masters", "Exalted"][tier - 1]


class Boss(models.APIModel, models.Unique):
    """Represents a Boss encountered in Abyss or Memorial Arena."""

    id: int
    name: str
    icon: str = Field(galias="avatar")

    @validator("icon")
    def __fix_url(cls, url: str) -> str:
        # I noticed that sometimes the urls are returned incorrectly, which appears to be
        # a problem on the hoyolab website too, so I expect this to be fixed sometime.
        # For now, this hotfix seems to work.
        return re.sub(r"/boss_\d+\.", lambda m: str.upper(m[0]), url, flags=re.IGNORECASE)


class ELF(models.APIModel, models.Unique):
    """Represents an ELF equipped for a battle."""

    id: int
    name: str
    icon: str = Field(galias="avatar")
    rarity: str
    upgrade_level: int = Field(galias="star")

    @validator("rarity", pre=True)
    def __fix_rank(cls, rarity: int):
        # ELFs come in rarities A and S, API returns 3 and 4, respectively
        return ["A", "S"][rarity - 3]


# ABYSS


def _prettify_abyss_rank(rank: int, tier: int) -> str:
    """Turn the rank returned by the API into the respective rank name displayed in-game."""

    if tier == 4:
        return (
            "Forbidden",
            "Sinful I",
            "Sinful II",
            "Sinful III",
            "Agony I",
            "Agony II",
            "Agony III",
            "Redlotus",
            "Nirvana",
        )[rank - 1]
    return ("Forbidden", "Sinful", "Agony", "Redlotus")[rank - 1]


class BaseAbyss(models.APIModel):
    """Represents one cycle of abyss (3 days per cycle, 2 cycles per week)"""

    # somewhat feel like this is overkill

    raw_tier: int = Field(galias="area")
    score: int
    lineup: List[base.Battlesuit]
    boss: Boss
    elf: Optional[ELF]

    @property
    def tier(self):
        """The user's Abyss tier as displayed in-game."""
        return _prettify_competitive_tier(self.raw_tier)


class OldAbyss(BaseAbyss):
    """Represents once cycle of Quantum Singularis or Dirac Sea,
    exclusive to players of level 80 and below
    """

    # NOTE endpoint: game_record/honkai3rd/api/newAbyssReport

    end_time: datetime = Field(galias="time_second")
    type: str = Field(mi18n="Quantum")
    result: str = Field(galias="reward_type")
    raw_rank: int = Field(galias="level")

    @validator("type")
    def __parse_type(cls, type_: str) -> str:
        # Parse lazy alias to actual in-game name
        return {"OW": "Dirac Sea", "Quantum": "Q-Singularis"}[type_]

    @validator("raw_rank", pre=True)
    def __normalize_level(cls, rank: str) -> int:
        """The latestOldAbyssReport endpoint returns ranks as D/C/B/A,
        while newAbyssReport returns them as 1/2/3/4(/5) respectively.
        Having them as ints at base seems more useful than strs.
        (in-game, they use the same names (Sinful, Agony, etc.))
        """
        return 69 - ord(rank)

    @property
    def rank(self):
        """The user's Abyss rank as displayed in-game."""
        return _prettify_abyss_rank(self.raw_rank, self.raw_tier)


class SuperstringAbyss(BaseAbyss):
    """Represents one cycle of Superstring Abyss, exclusive to players of level 81 and up."""

    # NOTE endpoint: game_record/honkai3rd/api/latestOldAbyssReport

    end_time: datetime = Field(galias="updated_time_second")
    raw_tier: int = 4  # Not returned by API, always the case
    placement: int = Field(galias="rank")
    trophies_gained: int = Field(galias="settled_cup_number")
    end_trophies: int = Field(galias="cup_number")
    raw_start_rank: int = Field(galias="level")
    raw_end_rank: int = Field(galias="settled_level")

    @property
    def start_rank(self) -> str:
        """The rank the user started the abyss cycle with, as displayed in-game."""
        return _prettify_abyss_rank(self.raw_start_rank, self.raw_tier)

    @property
    def end_rank(self) -> str:
        """The rank the user ended the abyss cycle with, as displayed in-game."""
        return _prettify_abyss_rank(self.raw_end_rank, self.raw_tier)

    @property
    def start_trophies(self) -> int:
        return self.end_trophies - self.trophies_gained


# MEMORIAL ARENA


def _prettify_MA_rank(rank: int) -> str:
    """Turn the rank returned by the API into the respective rank name displayed in-game."""
    brackets = (0, 0.20, 2, 7, 17, 35, 65)
    return f"{brackets[rank - 1]:1.2f} ~ {brackets[rank]:1.2f}"


class MemorialBattle(models.APIModel):
    """Represents weekly performance against a single Memorial Arena boss."""

    score: int
    lineup: List[base.Battlesuit]
    elf: Optional[ELF]
    boss: Boss


class MemorialArena(models.APIModel):
    """Represents aggregate weekly performance for the entire Memorial Arena rotation."""

    score: int
    ranking: float = Field(galias="ranking_percentage")
    raw_rank: int = Field(galias="rank")
    raw_tier: int = Field(galias="area")
    end_time: datetime = Field(galias="time_second")
    battle_data: List[MemorialBattle] = Field(galias="battle_infos")

    @property
    def rank(self) -> str:
        """The user's Memorial Arena rank as displayed in-game."""
        return _prettify_MA_rank(self.raw_rank)

    @property
    def tier(self) -> str:
        """The user's Memorial Arena tier as displayed in-game."""
        return _prettify_competitive_tier(self.raw_tier)


# ELYSIAN REALMS
# TODO: Implement a way to link response_json["avatar_transcript"] data to be added to
#       ER lineup data; will require new Battlesuit subclass.


class Condition(models.APIModel):
    """Represents a debuff picked at the beginning of an Elysian Realms run."""

    name: str
    description: str = Field(galias="desc")
    difficulty: int


class Signet(models.APIModel):
    """Represents a buff Signet picked in an Elysian Realms run."""

    id: int
    icon: str
    number: int

    @property
    def name(self) -> str:
        return [
            "Deliverance",
            "Gold",
            "Decimation",
            "Bodhi",
            "Setsuna",
            "Infinity",
            "Vicissitude",
            "■■",
        ][self.id - 1]

    def get_scaled_icon(self, scale: Literal[1, 2, 3] = 2) -> str:
        if not 1 <= scale <= 3:
            raise ValueError("Scale must lie between 1 and 3.")
        return self.icon.replace("@2x", "" if scale == 1 else f"@{scale}x")


class RemembranceSigil(models.APIModel):
    """Represents a Remembrance Sigil from Elysian Realms."""

    icon: str

    @property
    def id(self):
        match = re.match(r".*/(\d+).png", self.icon)
        return int(match[1]) if match else 0

    @property
    def name(self):
        sigil = REMEMBRANCE_SIGILS.get(self.id)
        return sigil[0] if sigil else "Unknown"

    @property
    def rarity(self):
        sigil = REMEMBRANCE_SIGILS.get(self.id)
        return sigil[1] if sigil else "Unknown"


class ElysianRealm(models.APIModel):
    """Represents one completed run of Elysean Realms."""

    completed_at: datetime = Field(galias="settle_time_second")
    floors_cleared: int = Field(galias="level")
    score: int
    difficulty: int = Field(galias="punish_level")
    conditions: List[Condition]
    signets: List[Signet] = Field(galias="buffs")
    leader: base.Battlesuit = Field(galias="main_avatar")
    supports: List[base.Battlesuit] = Field(galias="support_avatars")
    elf: Optional[ELF]
    remembrance_sigil: RemembranceSigil = Field(galias="extra_item_icon")

    @validator("remembrance_sigil", pre=True)
    def __extend_sigil(cls, icon_url: str) -> RemembranceSigil:
        return RemembranceSigil(icon=icon_url)

    @property
    def lineup(self) -> List[base.Battlesuit]:
        return [self.leader, *self.supports]<|MERGE_RESOLUTION|>--- conflicted
+++ resolved
@@ -1,10 +1,6 @@
 import re
 from datetime import datetime
-<<<<<<< HEAD
 from typing import List, Literal, Optional
-=======
-from typing import List, Literal
->>>>>>> 99a620ea
 
 from genshin import models
 from genshin.models.honkai import base
